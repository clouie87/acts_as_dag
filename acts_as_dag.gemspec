--- conflicted
+++ resolved
@@ -12,11 +12,7 @@
   s.summary = 'Adds directed acyclic graph functionality to ActiveRecord.'
   s.authors = ['Nicholas Jakobsen', 'Ryan Wallace']
 
-<<<<<<< HEAD
-  s.add_dependency('activerecord', '>= 4.0')
-=======
-  s.add_dependency('activerecord', '> 4.0')
->>>>>>> 0dd191ac
+  s.add_dependency('activerecord', '>= 4.0', '< 5.2')
   s.add_development_dependency('rspec', '~> 3.2')
 
   s.require_paths = ["lib"]
