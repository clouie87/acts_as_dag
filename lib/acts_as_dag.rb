--- conflicted
+++ resolved
@@ -62,22 +62,13 @@
       after_create :initialize_descendants
 
       scope :roots, joins(:parent_links).where(link_type.table_name => {:parent_id => nil})
-<<<<<<< HEAD
       
       def acts_like_dag?; true; end
-      
-      # Remove all hierarchy information for this category
-      def reset_hierarchy
-        logger.info "Clearing #{self.name} hierarchy links"
-        link_type.delete_all
-        find_each(&:initialize_links)
-=======
 
       # Reorganizes the entire class of records based on their name, first resetting the hierarchy, then reoganizing
       # Can pass a list of categories and only those will be reorganized
       def reorganize(categories_to_reorganize = self.all)
         reset_hierarchy(categories_to_reorganize)
->>>>>>> 6468f85a
 
         word_count_groups = categories_to_reorganize.group_by(&:word_count).sort
         roots = word_count_groups.first[1].dup.sort_by(&:name)  # We will build up a list of plinko targets, we start with the group of categories with the shortest word count
